import type { NotificationId } from './types';
import type { ACL } from '../acl';
import type { DB } from '../db';
import type { NodeManager } from '../nodes';
import type { WorkerManager } from '../workers';
import type { DBLevel, DBOp } from '../db/types';
import type { NodeId } from '../nodes/types';
import type { Ref } from '../types';

import { Mutex } from 'async-mutex';
import Logger from '@matrixai/logger';
import * as notificationsUtils from './utils';
import * as notificationsErrors from './errors';
import { errors as dbErrors } from '../db';

/**
 * Manage Node Notifications between Gestalts
 */
class NotificationsManager {
  protected logger: Logger;
  protected acl: ACL;
  protected db: DB;
  protected nodeManager: NodeManager;
  protected workerManager?: WorkerManager;

  protected readonly MESSAGE_COUNT_KEY: string = 'numMessages';

  protected notificationsDomain: string = this.constructor.name;
  protected notificationsDbDomain: Array<string> = [this.notificationsDomain];
  protected notificationsMessagesDbDomain: Array<string> = [
    this.notificationsDomain,
    'messages',
  ];

  // protected notificationsDbDomain: Array<string> = [this.constructor.name, 'numMessages'];
  // protected notificationsMessagesDbDomain: Array<string> = [this.notificationsDbDomain[0], 'messages'];

  protected notificationsDb: DBLevel<string>;
  protected notificationsMessagesDb: DBLevel<NotificationId>;
  protected lock: Mutex = new Mutex();
  protected _started: boolean = false;

<<<<<<< HEAD
  constructor({
    acl,
    db,
    /*nodeManager,*/ logger,
  }: {
    acl: ACL;
    db: DB;
    /*nodeManager: NodeManager;*/ logger?: Logger;
  }) {
=======
  constructor({ acl, db, nodeManager, logger }: { acl: ACL; db: DB; nodeManager: NodeManager; logger?: Logger }) {
>>>>>>> 9a0c595d
    this.logger = logger ?? new Logger(this.constructor.name);
    this.acl = acl;
    this.db = db;
    this.nodeManager = nodeManager;
  }

  public async start({
    fresh = false,
  }: {
    fresh?: boolean;
  } = {}): Promise<void> {
    try {
      if (this._started) {
        return;
      }
      this.logger.info('Starting Notifications Manager');
      this._started = true;
      if (!this.db.started) {
        throw new dbErrors.ErrorDBNotStarted();
      }
      // sub-level stores 'numMessages' -> number (of messages)

      const notificationsDb = await this.db.level<string>(
        this.notificationsDomain,
      );
      // const notificationsDb = await this.db.level<string>(
      //   this.notificationsDbDomain[1],
      //   this.db.db,
      // );

      // sub-sub-level stores NotificationId -> string (message)
      const notificationsMessagesDb = await this.db.level<NotificationId>(
        this.notificationsMessagesDbDomain[1],
        notificationsDb,
      );
      if (fresh) {
        await notificationsDb.clear();
      }
      this.notificationsDb = notificationsDb;
      this.notificationsMessagesDb = notificationsMessagesDb;
      this.logger.info('Started Notifications Manager');
    } catch (e) {
      this._started = false;
      throw e;
    }
  }

  async stop() {
    if (!this._started) {
      return;
    }
    this.logger.info('Stopping Notifications Manager');
    this._started = false;
    this.logger.info('Stopped Notifications Manager');
  }

  /**
   * Run several operations within the same lock
   * This does not ensure atomicity of the underlying database
   * Database atomicity still depends on the underlying operation
   */
  public async transaction<T>(f: (notificationsManager: NotificationsManager) => Promise<T>): Promise<T> {
    const release = await this.lock.acquire();
    try {
      return await f(this);
    } finally {
      release();
    }
  }

  /**
   * Transaction wrapper that will not lock if the operation was executed
   * within a transaction context
   */
  public async _transaction<T>(f: () => Promise<T>): Promise<T> {
    if (this.lock.isLocked()) {
      return await f();
    } else {
      return await this.transaction(f);
    }
  }

  /**
   * Send a notification
   */
  public async sendMessage(
    nodeId: NodeId,
    message: string,
  ) {
    const nodeAddress = await this.nodeManager.getNode(nodeId);
    if (nodeAddress === undefined) {
      throw new notificationsErrors.ErrorNotificationsNodeNotFound();
    }
    await this.nodeManager.createConnectionToNode(nodeId, nodeAddress);
    const client = this.nodeManager.getClient(nodeId);
    // NodeManager will send message...
  }

  /**
   * Receive a notification
   */
  public async receiveMessage(
    //nodeId: NodeId,
    message: string,
  ) {
    //const nodePerms = await this.acl.getNodePerm(nodeId);
    //if (nodePerms === undefined) {
    //  throw new notificationsErrors.ErrorNotificationsPermissionsNotFound();
    //}
    // Only keep the message if the sending node has the correct permissions
    //if (nodePerms.gestalt.notify) {
    // If the number stored in notificationsDb >= 10000
    let numMessages = await this.db.get<string>(
      this.notificationsDbDomain,
      this.MESSAGE_COUNT_KEY,
    );
    if (numMessages === undefined) {
      numMessages = '0';
      await this.db.put<string>(
        this.notificationsDbDomain,
        this.MESSAGE_COUNT_KEY,
        '0',
      );
    }
    if (+numMessages >= 10000) {
      // Remove the oldest notification from notificationsMessagesDb
      const oldestMessageId = await this.getOldestMessage();
      if (oldestMessageId === undefined) {
        throw new notificationsErrors.ErrorNotificationsDb();
      }
      await this.removeOldestMessage(oldestMessageId, numMessages);
    }
    // Store the new notification in notificationsMessagesDb
    const notificationId = notificationsUtils.generateNotifId();
    await this.db.put<string>(
      this.notificationsMessagesDbDomain,
      notificationId,
      message,
    );
    // Number of messages += 1
    const newNumMessages = +numMessages + 1;
    await this.db.put<string>(
      this.notificationsDbDomain,
      this.MESSAGE_COUNT_KEY,
      newNumMessages.toString(),
    );
    //}
  }

  /**
   * Read a notification
   */
  public async readMessage(): Promise<string | undefined> {
    const oldestMessageId = await this.getOldestMessage();
    if (oldestMessageId === undefined) {
      return undefined;
    }
    const numMessages = await this.db.get<string>(
      this.notificationsDbDomain,
      this.MESSAGE_COUNT_KEY,
    );
    if (numMessages === undefined) {
      return undefined;
    }
    const oldestMessage = await this.db.get<string>(
      this.notificationsMessagesDbDomain,
      oldestMessageId,
    );
    if (oldestMessage === undefined) {
      return undefined;
    }
    await this.removeOldestMessage(oldestMessageId, numMessages);
    return oldestMessage;
  }

  public async getNotifications(): Promise<Array<Record<NotificationId, string>>> {
    return await this._transaction(async () => {
      const notifications: Array<Record<NotificationId, string>> = [];
      for await (const o of this.notificationsMessagesDb.createReadStream()) {
        const notifId = (o as any).key as NotificationId;
        const data = (o as any).value as Buffer;
        const message = this.db.unserializeDecrypt<string>(data);
        let notification: Record<NotificationId, string> = { [notifId]: message };
        notifications.push(notification);
      }
      return notifications;
    });
  }

  public async getOldestMessage(): Promise<NotificationId | undefined> {
    return undefined;
  }

  protected async removeOldestMessage(
    oldestMessageId: NotificationId,
    numMessages: string,
  ) {
    const ops: Array<DBOp> = [
      {
        type: 'del',
        domain: this.notificationsMessagesDbDomain,
        key: oldestMessageId,
      },
      {
        type: 'put',
        domain: this.notificationsDbDomain,
        key: 'numMessages',
        value: String(+numMessages - 1),
      },
    ];
    await this.db.batch(ops);
  }
}

export default NotificationsManager;<|MERGE_RESOLUTION|>--- conflicted
+++ resolved
@@ -40,19 +40,7 @@
   protected lock: Mutex = new Mutex();
   protected _started: boolean = false;
 
-<<<<<<< HEAD
-  constructor({
-    acl,
-    db,
-    /*nodeManager,*/ logger,
-  }: {
-    acl: ACL;
-    db: DB;
-    /*nodeManager: NodeManager;*/ logger?: Logger;
-  }) {
-=======
   constructor({ acl, db, nodeManager, logger }: { acl: ACL; db: DB; nodeManager: NodeManager; logger?: Logger }) {
->>>>>>> 9a0c595d
     this.logger = logger ?? new Logger(this.constructor.name);
     this.acl = acl;
     this.db = db;
